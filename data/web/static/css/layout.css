body {
    margin: 0px;
    padding: 0px;
}

ul#navbar, ul.navlink, ul#footernav {
    display: block;
    margin: 0px;
    padding: 1ex;
    list-style-type: none;
}

ul#navbar {
    text-align: left;
}

ul#navbar:after {
    content: "-";
    visibility: hidden;
    display: block;
    height: 0px;
    clear: both;
}

ul#navbar li {
    display: inline-block;
    margin-left: 4ex;
    margin-right: 4ex;
}

li#user_control {
    float: right;
}

li#user_control a.help_link {
    margin-left: 4ex;
}

ul.navlink {
    text-align: center;
    overflow: auto;
}

ul.navlink li {
    display: inline;
}

ul.navlink li.prev {
    float: left;
}

ul.navlink li.next {
    float: right;
}

ul.navlink li.prev a:before {
    display: inline-block;
    text-decoration: none;
    padding-right: 1ex;
    content: '\2190';
}

ul.navlink li.next a:after {
    display: inline-block;
    text-decoration: none;
    padding-left: 1ex;
    content: '\2192';
}

ul.navlink li.up a:before {
    display: inline-block;
    text-decoration: none;
    padding-right: 1ex;
    content: '\2191';
}

ul#footernav {
    text-align: center;
}

ul#footernav li {
    display: inline;
    padding-left: 1ex;
    padding-right: 1ex;
}

p.footerinfo {
    text-align: center;
}

ul#flashes {
    display: block;
    width: 40ex;
    float: right;
    padding: 1ex;
    margin-right: 2ex;
}

ul#flashes li {
    margin-left: 2ex;
}

div#facilities {
    text-align: center;
}

div#facilities > div {
    display: inline-block;
    width: 300px;
    margin: 20px;
}

div#facilities a {
    display: block;
    padding: 20px;
    text-decoration: none;
}

td > nav ol {
    margin: 0px;
}

nav ol {
    padding: 0px;
}

nav ol li {
    list-style: none;
}

<<<<<<< HEAD
ul ul + nav ol {
    padding-top: 1ex;
=======
nav ol li.space_above {
    margin-top: 2ex;
>>>>>>> 04df7f0d
}

form ol li:not(:first-child) {
    padding-top: 0.5ex;
}

form ol li {
    list-style: none;
}

label {
    min-width: 200px;
    display: inline-block;
    text-align: right;
    vertical-align: top;
}

form ol li > input[type=submit]:first-child {
    margin-left: 205px;
}

form ol li > div.form_panel {
    margin-left: 205px;
}

.template {
    display: none;
}

table + table {
    margin-top: 2ex;
}

.valid_message {
    padding-left: 0px;
}

.valid_message li {
    list-style: none;
    margin-left: 0ex;
    overflow: auto;
}

.valid_message li > p:first-child {
    display: block;
    float: left;
    padding: 1ex;
    width: 12ex;
    text-align: center;
}

.valid_message li > div {
    margin-left: 16ex;
}

div.annotation {
    margin-bottom: 2ex;
    border: 1px solid #888;
    background: #EEE;
    color: black;
    padding: 1ex;
    border-radius: 1ex;
    box-shadow: 0.5ex 0.5ex 1ex grey;
}

div.formtip {
    display: inline-block;
    position: relative;
    font-weight: normal;
}

div.formtip > a {
    cursor: help;
    background: #88F;
    color: #FFF;
    padding: 0ex 1ex 0ex 1ex;
    border-radius: 1ex;
    user-select: none;
    -moz-user-select: none;
}

div.formtip > div {
    display: none;
    position: absolute;
    left: 4ex;
    top: 0ex;
    z-index: 10;
    width: 40ex;
    border: 1px solid #888;
    background: #EEE;
    padding: 1ex;
    border-radius: 1ex;
    box-shadow: 0.5ex 0.5ex 1ex grey;
}

div.formtip > div > a {
    float: right;
    background: #88F;
    color: #FFF;
    padding: 0ex 1ex 0ex 1ex;
    border-radius: 1ex;
    cursor: pointer;
    user-select: none;
    -moz-user-select: none;
}

div.closeable > p.closer {
    float: right;
    background: #888;
    color: #FFF;
    padding: 0ex 1ex 0ex 1ex;
    border-radius: 1ex;
    cursor: pointer;
    user-select: none;
    -moz-user-select: none;
}

div.hovertable {
    display: inline-block;
    position: relative;
}

div.hovertable > table {
    position: absolute;
    left: 0ex;
    top: 0ex;
    visibility: hidden;
    z-index: 10;
    border: 5px solid #AAA;
}

div.hovertable:hover > table {
    visibility: visible;
}

.callouttip {
    position: relative;
    overflow: visible;
    left: 0px;
    top: 0px;
}

.callouttip > div {
    position: absolute;
    left: 3ex;
    top: 3ex;
    z-index: 10;
    width: 40ex;
    padding: 3ex;
}

th.sideways {
    vertical-align: bottom;
}

th.sideways > div {
    display: inline-block;
    overflow: hidden;
    width: 1.5em;
}

th.sideways > div > div {
    display: inline-block;
    white-space: nowrap;
    line-height: 1.5;
    transform: translate(0, 100%) rotate(-90deg);
    transform-origin: 0 0;
}

th.sideways > div > div:after {
    content: "";
    display: block;
    margin: -1.5em 0 100%;
}

tr.oneline td, tr.oneline th {
    white-space: nowrap;
}

td.control_links {
    vertical-align: bottom;
}<|MERGE_RESOLUTION|>--- conflicted
+++ resolved
@@ -128,13 +128,12 @@
     list-style: none;
 }
 
-<<<<<<< HEAD
 ul ul + nav ol {
     padding-top: 1ex;
-=======
+}
+
 nav ol li.space_above {
     margin-top: 2ex;
->>>>>>> 04df7f0d
 }
 
 form ol li:not(:first-child) {
